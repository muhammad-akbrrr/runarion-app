# models/request.py

from pydantic import BaseModel
from typing import Optional, Dict

class CallerInfo(BaseModel):
    user_id: str
    workspace_id: str
    project_id: str
    api_keys: Dict[str, Optional[str]]  # e.g., {"openai": "", "gemini": "", "deepseek": "sk-..."}

<<<<<<< HEAD
class BaseGenerationRequest(BaseModel):
    provider: str = "openai"
    model: Optional[str] = None
=======
class GenerationConfig(BaseModel):
    temperature: float = Field(0.7, ge=0.0, le=1.0)
    max_output_tokens: int = Field(200, ge=1)
    top_p: float = Field(1.0, ge=0.0, le=1.0)
    top_k: float = Field(0.0, ge=0.0)
    repetition_penalty: float = Field(0.0, ge=0.0)

class BaseGenerationRequest(BaseModel):
    usecase: str = "mock"
    provider: str = "openai"
    model: Optional[str] = None
    prompt: Optional[str] = None
    instruction: Optional[object] = None  # Can be a str or a dict representing custom JSON
    generation_config: GenerationConfig
>>>>>>> c499d759
    caller: CallerInfo<|MERGE_RESOLUTION|>--- conflicted
+++ resolved
@@ -1,6 +1,6 @@
 # models/request.py
 
-from pydantic import BaseModel
+from pydantic import BaseModel, Field
 from typing import Optional, Dict
 
 class CallerInfo(BaseModel):
@@ -9,11 +9,6 @@
     project_id: str
     api_keys: Dict[str, Optional[str]]  # e.g., {"openai": "", "gemini": "", "deepseek": "sk-..."}
 
-<<<<<<< HEAD
-class BaseGenerationRequest(BaseModel):
-    provider: str = "openai"
-    model: Optional[str] = None
-=======
 class GenerationConfig(BaseModel):
     temperature: float = Field(0.7, ge=0.0, le=1.0)
     max_output_tokens: int = Field(200, ge=1)
@@ -28,5 +23,4 @@
     prompt: Optional[str] = None
     instruction: Optional[object] = None  # Can be a str or a dict representing custom JSON
     generation_config: GenerationConfig
->>>>>>> c499d759
     caller: CallerInfo