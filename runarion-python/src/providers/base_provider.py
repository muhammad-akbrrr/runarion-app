# providers/base_provider.py

import os
from abc import ABC, abstractmethod
from typing import Optional, Tuple, Literal, List, Dict, Generator
from flask import current_app

from models.request import BaseGenerationRequest, GenerationConfig
from models.response import BaseGenerationResponse, UsageMetadata, QuotaMetadata
from services.quota_manager import QuotaManager
from utils.tokenizer import TokenizerManager

class BaseProvider(ABC):
    def __init__(self, request: BaseGenerationRequest):
        self.request = request
        self.api_key, self.key_used = self._resolve_api_key()
        self.model = self._resolve_model()
        self.client = None

        # Prepare inputs
        self.prompt = request.prompt or ""
        self.instruction = self._format_instruction(request.instruction)
        self.quota_manager = self._get_quota_manager()
        self.remaining_quota = None
        
        # Process tokenization for phrase bias, banned tokens, and stop sequences
        self._process_tokenization()

    @abstractmethod
<<<<<<< HEAD
    def generate(self, skip_quota: bool = False) -> BaseGenerationResponse:
=======
    def generate(self) -> BaseGenerationResponse:
        """
        Generate text in a non-streaming fashion.
        
        Returns:
            BaseGenerationResponse: The generated text and metadata.
        """
        pass
    
    @abstractmethod
    def generate_stream(self) -> Generator[str, None, None]:
        """
        Generate text in a streaming fashion.
        
        Yields:
            str: Text chunks as they are generated.
        """
>>>>>>> 340c6fbd
        pass
    
    def _get_quota_manager(self) -> QuotaManager:
        return QuotaManager()

    def _check_quota(self):
        self.remaining_quota = self.quota_manager.check_quota(self.request.caller)

    def _update_quota(self, quota_generation_count: int):
        self.quota_manager.update_quota(
            caller=self.request.caller,
            expected_quota=self.remaining_quota,
            quota_generation_count=quota_generation_count
        )

    def _resolve_api_key(self) -> tuple[str, Literal["own", "default"]]:
        key = self.request.caller.api_keys.get(self.request.provider)
        if key and key.strip():
            return key.strip(), "own"

        env_map = {
            "openai": "OPENAI_API_KEY",
            "gemini": "GEMINI_API_KEY",
            "deepseek": "DEEPSEEK_API_KEY"
        }

        env_key = env_map.get(self.request.provider)
        if not env_key:
            raise ValueError(
                f"No fallback API key mapping found for provider: {self.request.provider}")

        default_key = os.getenv(env_key)
        if not default_key:
            raise ValueError(
                f"No API key provided in request and fallback environment variable '{env_key}' is not set."
            )

        current_app.logger.warning(
            "No API key provided in request, using default key.")
        return default_key, "default"

    def _resolve_model(self) -> str:
        if self.request.model and self.request.model.strip():
            return self.request.model.strip()

        env_map = {
            "openai": "OPENAI_MODEL_NAME",
            "gemini": "GEMINI_MODEL_NAME",
            "deepseek": "DEEPSEEK_MODEL_NAME"
        }

        env_key = env_map.get(self.request.provider)
        if not env_key:
            raise ValueError(
                f"No fallback model mapping found for provider: {self.request.provider}")
        default_model = os.getenv(env_key)
        if not default_model:
            raise ValueError(
                f"No default model provided in request and fallback environment variable '{env_key}' is not set."
            )

        current_app.logger.warning(
            "No model name provided in request, using default model.")
        return default_model
    
    def _format_instruction(self, instruction: Optional[object]) -> str:
        if instruction is None:
            return ""
        if isinstance(instruction, str):
            return instruction.strip()
        return str(instruction).strip()
    
    def _process_tokenization(self):
        """
        Process tokenization for phrase bias, banned tokens, and stop sequences.
        This method updates the generation_config in the request with tokenized values.
        """
        config = self.request.generation_config
        
        # Process phrase bias if it exists
        if config.phrase_bias:
            try:
                tokenized_phrase_bias = TokenizerManager.tokenize_phrase_bias(config.phrase_bias, self.model)
                self.request.generation_config.phrase_bias = tokenized_phrase_bias
                current_app.logger.info(f"Tokenized phrase bias: {tokenized_phrase_bias}")
            except Exception as e:
                current_app.logger.error(f"Error tokenizing phrase bias: {e}")
        
        # Process banned tokens if they exist as strings
        if hasattr(config, 'banned_tokens') and config.banned_tokens:
            try:
                tokenized_banned_tokens = TokenizerManager.tokenize_banned_tokens(config.banned_tokens, self.model)
                self.request.generation_config.banned_tokens = tokenized_banned_tokens
                current_app.logger.info(f"Tokenized banned tokens: {tokenized_banned_tokens}")
            except Exception as e:
                current_app.logger.error(f"Error tokenizing banned tokens: {e}")
        
        # Stop sequences don't need tokenization as they're used as-is by the APIs

    def _build_response(
        self,
        generated_text: str,
        request_id: str,
        finish_reason: str = "stop",
        input_tokens: int = 0,
        output_tokens: int = 0,
        total_tokens: int = 0,
        quota_generation_count: int = 0,
        processing_time_ms: int = 0,
        provider_request_id: Optional[str] = None
    ) -> BaseGenerationResponse:
        metadata = UsageMetadata(
            finish_reason=finish_reason,
            input_tokens=input_tokens,
            output_tokens=output_tokens,
            total_tokens=total_tokens,
            processing_time_ms=processing_time_ms
        )

        quota = QuotaMetadata(
            user_id=self.request.caller.user_id,
            workspace_id=self.request.caller.workspace_id,
            project_id=self.request.caller.project_id,
            generation_count=quota_generation_count
        )

        return BaseGenerationResponse(
            success=True,
            text=generated_text,
            provider=self.request.provider,
            model_used=self.model,
            key_used=self.key_used,
            request_id=request_id,
            provider_request_id=provider_request_id,
            metadata=metadata,
            quota=quota
        )

    def _build_error_response(
        self, 
        request_id: str, 
        provider_request_id: str = "",
        error_message: str = "An error occurred during generation."
    ) -> BaseGenerationResponse:
        metadata = UsageMetadata(
            finish_reason="error",
            input_tokens=0,
            output_tokens=0,
            total_tokens=0,
            processing_time_ms=0
        )

        quota = QuotaMetadata(
            user_id=self.request.caller.user_id,
            workspace_id=self.request.caller.workspace_id,
            project_id=self.request.caller.project_id,
            generation_count=0,
        )

        return BaseGenerationResponse(
            success=False,
            text="",
            provider=self.request.provider,
            model_used=self.model,
            key_used=self.key_used,
            request_id=request_id,
            provider_request_id=provider_request_id,
            metadata=metadata,
            quota=quota,
            error_message=error_message
        )

    def _log_generation_to_db(self, response: BaseGenerationResponse):
        try:
            # Truncate potentially long inputs to prevent DB issues
            MAX_TEXT_LENGTH = 1000  # Adjust based on your database column size
            truncated_prompt = (self.request.prompt or "")[:MAX_TEXT_LENGTH]
            truncated_instruction = (self.instruction or "")[:MAX_TEXT_LENGTH]
            truncated_generated_text = (response.text or "")[:MAX_TEXT_LENGTH]
            
            with self.quota_manager.connection_pool.getconn() as conn:
                with conn.cursor() as cursor:
                    cursor.execute("""
                        INSERT INTO generation_logs (
                            request_id,
                            provider_request_id,
                            user_id,
                            workspace_id,
                            project_id,
                            provider,
                            model_used,
                            key_used,
                            prompt,
                            instruction,
                            generated_text,
                            success,
                            finish_reason,
                            input_tokens,
                            output_tokens,
                            total_tokens,
                            processing_time_ms,
                            error_message,
                            created_at
                        ) VALUES (
                            %s::UUID, %s, %s, %s, %s, %s, %s, %s, %s, %s,
                            %s, %s, %s, %s, %s, %s, %s, %s, NOW()
                        )
                        ON CONFLICT (request_id) DO NOTHING
                    """, (
                        response.request_id,
                        response.provider_request_id or None,
                        int(response.quota.user_id),
                        response.quota.workspace_id,
                        response.quota.project_id,
                        response.provider,
                        response.model_used,
                        response.key_used,
                        truncated_prompt,
                        truncated_instruction,
                        truncated_generated_text,
                        response.success,
                        response.metadata.finish_reason,
                        response.metadata.input_tokens,
                        response.metadata.output_tokens,
                        response.metadata.total_tokens,
                        response.metadata.processing_time_ms,
                        response.error_message
                    ))
                    conn.commit()
        except Exception as e:
            current_app.logger.error(f"Failed to log generation to DB: {e}")<|MERGE_RESOLUTION|>--- conflicted
+++ resolved
@@ -27,10 +27,7 @@
         self._process_tokenization()
 
     @abstractmethod
-<<<<<<< HEAD
     def generate(self, skip_quota: bool = False) -> BaseGenerationResponse:
-=======
-    def generate(self) -> BaseGenerationResponse:
         """
         Generate text in a non-streaming fashion.
         
@@ -47,7 +44,6 @@
         Yields:
             str: Text chunks as they are generated.
         """
->>>>>>> 340c6fbd
         pass
     
     def _get_quota_manager(self) -> QuotaManager:
