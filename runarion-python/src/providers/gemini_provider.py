# providers/gemini_provider.py

import time
import uuid
from flask import current_app
from google import genai
from google.genai.types import GenerateContentConfig
from typing import Dict, Any, Generator
from providers.base_provider import BaseProvider
from models.request import BaseGenerationRequest, GenerationConfig
from models.response import BaseGenerationResponse

class GeminiProvider(BaseProvider):
    def __init__(self, request: BaseGenerationRequest):
        super().__init__(request)

        try:
            self.client = genai.Client(api_key=self.api_key)
        except Exception as e:
            current_app.logger.error(f"Failed to initialize Gemini client: {e}")
            raise ValueError(f"Failed to initialize Gemini client: {str(e)}")
<<<<<<< HEAD

    def generate(self, skip_quota: bool = False) -> BaseGenerationResponse:
        start_time = time.time()
        request_id = str(uuid.uuid4())
        provider_request_id = None
        
        # Set quota_generation_count to 0 if skip_quota is True
        quota_generation_count = 0 if skip_quota else 1

        config = self.request.generation_config

=======
    
    def _build_gemini_kwargs(self, config: GenerationConfig) -> Dict:
        """
        Transforms the GenerationConfig into a dictionary of kwargs suitable for 
        the Gemini config API.
        """
        # Note: Gemini doesn't support logit_bias directly like OpenAI does
        
        all_stop_sequences = config.stop_sequences or []
        # if hasattr(config, 'banned_tokens') and config.banned_tokens:
        #     all_stop_sequences.extend(config.banned_tokens)
                
>>>>>>> 340c6fbd
        gemini_kwargs = {
            "model": self.model,
            "contents": self.request.prompt or "",
            "config": GenerateContentConfig(
                system_instruction=self.instruction or "",
                temperature=config.temperature,
                max_output_tokens=config.max_output_tokens,
                top_p=config.nucleus_sampling,
                top_k=int(config.top_k) if config.top_k > 0 else None,
                stop_sequences=all_stop_sequences,
                presence_penalty=config.repetition_penalty if config.repetition_penalty != 0 else None,
                frequency_penalty=config.repetition_penalty if config.repetition_penalty != 0 else None,
            ),
        }
        
        return {k: v for k, v in gemini_kwargs.items() if v is not None}
        
    def generate(self) -> BaseGenerationResponse:
        """
        Generate text in a non-streaming fashion.
        
        Returns:
            BaseGenerationResponse: The generated text and metadata.
        """
        self.request.generation_config.stream = False
        start_time = time.time()
        request_id = str(uuid.uuid4())
        provider_request_id = None
        quota_generation_count = 1
        
        # Build Gemini generation config
        gemini_kwargs = self._build_gemini_kwargs(self.request.generation_config)
        current_app.logger.info(f"Gemini generation kwargs: {gemini_kwargs}")

        # Skip quota check if skip_quota is True
        if not skip_quota:
            try:
                self._check_quota()
            except Exception as e:
                current_app.logger.error(f"Gemini Quota error with model {self.model}: {e}")
                response = self._build_error_response(
                    request_id=request_id,
                    provider_request_id=provider_request_id or "",
                    error_message=f"Gemini Quota error: {str(e)}",
                )
                if not skip_quota:
                    self._log_generation_to_db(response)
                return response

        try:
            # Create the model
            raw_response = self.client.models.generate_content(**gemini_kwargs)
            current_app.logger.info(f"Gemini API response: {raw_response}")
            provider_request_id = getattr(raw_response, 'response_id', "")
            
            if raw_response.prompt_feedback and raw_response.prompt_feedback.block_reason:
                reason_name = getattr(raw_response.prompt_feedback.block_reason, 'name', str(raw_response.prompt_feedback.block_reason))
                error_message = f"Content generation blocked by Gemini. Reason: {reason_name}"
                current_app.logger.warning(error_message)
                response = self._build_error_response(
                    request_id=request_id,
                    provider_request_id=provider_request_id,
                    error_message=error_message
                )
                if not skip_quota:
                    self._log_generation_to_db(response)
                return response

            generated_text = ""
            finish_reason = ""

            if raw_response.candidates:
                candidate = raw_response.candidates[0]
                if candidate.content and candidate.content.parts:
                    generated_text = "".join(
                        part.text for part in candidate.content.parts if hasattr(part, "text") and part.text
                    )
                if candidate.finish_reason:
                    finish_reason = getattr(candidate.finish_reason, 'name', str(candidate.finish_reason))

            usage = getattr(raw_response, 'usage_metadata', None) or {}
            input_tokens = getattr(usage, "prompt_token_count", 0)
            output_tokens = getattr(usage, "candidates_token_count", 0)
            total_tokens = getattr(usage, "total_token_count", 0)

            processing_time_ms = int((time.time() - start_time) * 1000)

            # Skip quota update if skip_quota is True
            if not skip_quota:
                self._update_quota(quota_generation_count)

            response = self._build_response(
                generated_text=generated_text,
                finish_reason=finish_reason,
                input_tokens=input_tokens,
                output_tokens=output_tokens,
                total_tokens=total_tokens,
                processing_time_ms=processing_time_ms,
                request_id=request_id,
                provider_request_id=provider_request_id,
                quota_generation_count=quota_generation_count,
            )

            # Skip logging to DB if skip_quota is True
            if not skip_quota:
                self._log_generation_to_db(response)
                
            return response

        except Exception as e:
            current_app.logger.error(f"Gemini API error with model {self.model}: {e}")
            response = self._build_error_response(
                request_id=request_id,
                provider_request_id=provider_request_id or "",
                error_message=f"Gemini API error: {str(e)}",
            )
<<<<<<< HEAD
            
            # Skip logging to DB if skip_quota is True
            if not skip_quota:
                self._log_generation_to_db(response)
                
            return response
=======
            self._log_generation_to_db(response)
            return response
    
    def generate_stream(self) -> Generator[str, None, None]:
        """
        Generate text in a streaming fashion.
        
        Yields:
            str: Text chunks as they are generated.
        """
        # Ensure streaming is enabled
        self.request.generation_config.stream = True
        start_time = time.time()
        request_id = str(uuid.uuid4())
        provider_request_id = None
        quota_generation_count = 1
        
        try:
            self._check_quota()
        except Exception as e:
            current_app.logger.error(f"Gemini Quota error with model {self.model}: {e}")
            response = self._build_error_response(
                request_id=request_id,
                provider_request_id=provider_request_id or "",
                error_message=f"Gemini Quota error: {str(e)}",
            )
            self._log_generation_to_db(response)
            yield f"Error: {str(e)}"
            return response
        
        # Build Gemini generation config
        gemini_kwargs = self._build_gemini_kwargs(self.request.generation_config)
        current_app.logger.info(f"Gemini generation kwargs: {gemini_kwargs}")
        
        generated_text = ""
        input_tokens = 0
        output_tokens = 0
        total_tokens = 0
        finish_reason = "stop"

        try:
            # Streaming API call
            stream = self.client.models.generate_content_stream(**gemini_kwargs)

            for chunk in stream:
                # Try to extract provider request ID from any chunk (first usually)
                provider_request_id = getattr(chunk, 'response_id', provider_request_id)

                if hasattr(chunk, 'text') and chunk.text:
                    generated_text += chunk.text
                    yield chunk.text

            # Final usage data (Gemini stream does NOT return this currently, set 0s safely)
            processing_time_ms = int((time.time() - start_time) * 1000)
            self._update_quota(quota_generation_count)

            response = self._build_response(
                generated_text=generated_text,
                finish_reason=finish_reason,
                input_tokens=input_tokens,
                output_tokens=output_tokens,
                total_tokens=total_tokens,
                processing_time_ms=processing_time_ms,
                request_id=request_id,
                provider_request_id=provider_request_id or "",
                quota_generation_count=quota_generation_count
            )

            self._log_generation_to_db(response)

        except Exception as e:
            current_app.logger.error(f"Gemini streaming API error with model {self.model}: {e}")
            error_response = self._build_error_response(
                request_id=request_id,
                provider_request_id=provider_request_id or "",
                error_message=f"Gemini streaming API error: {str(e)}"
            )
            self._log_generation_to_db(error_response)
            yield f"Error: {str(e)}"
        
        
>>>>>>> 340c6fbd
<|MERGE_RESOLUTION|>--- conflicted
+++ resolved
@@ -19,19 +19,6 @@
         except Exception as e:
             current_app.logger.error(f"Failed to initialize Gemini client: {e}")
             raise ValueError(f"Failed to initialize Gemini client: {str(e)}")
-<<<<<<< HEAD
-
-    def generate(self, skip_quota: bool = False) -> BaseGenerationResponse:
-        start_time = time.time()
-        request_id = str(uuid.uuid4())
-        provider_request_id = None
-        
-        # Set quota_generation_count to 0 if skip_quota is True
-        quota_generation_count = 0 if skip_quota else 1
-
-        config = self.request.generation_config
-
-=======
     
     def _build_gemini_kwargs(self, config: GenerationConfig) -> Dict:
         """
@@ -44,7 +31,6 @@
         # if hasattr(config, 'banned_tokens') and config.banned_tokens:
         #     all_stop_sequences.extend(config.banned_tokens)
                 
->>>>>>> 340c6fbd
         gemini_kwargs = {
             "model": self.model,
             "contents": self.request.prompt or "",
@@ -62,7 +48,7 @@
         
         return {k: v for k, v in gemini_kwargs.items() if v is not None}
         
-    def generate(self) -> BaseGenerationResponse:
+    def generate(self, skip_quota: bool = False) -> BaseGenerationResponse:
         """
         Generate text in a non-streaming fashion.
         
@@ -73,7 +59,7 @@
         start_time = time.time()
         request_id = str(uuid.uuid4())
         provider_request_id = None
-        quota_generation_count = 1
+        quota_generation_count = 0 if skip_quota else 1
         
         # Build Gemini generation config
         gemini_kwargs = self._build_gemini_kwargs(self.request.generation_config)
@@ -161,15 +147,11 @@
                 provider_request_id=provider_request_id or "",
                 error_message=f"Gemini API error: {str(e)}",
             )
-<<<<<<< HEAD
             
             # Skip logging to DB if skip_quota is True
             if not skip_quota:
                 self._log_generation_to_db(response)
                 
-            return response
-=======
-            self._log_generation_to_db(response)
             return response
     
     def generate_stream(self) -> Generator[str, None, None]:
@@ -249,5 +231,4 @@
             self._log_generation_to_db(error_response)
             yield f"Error: {str(e)}"
         
-        
->>>>>>> 340c6fbd
+        