--- conflicted
+++ resolved
@@ -57,10 +57,7 @@
         
         return {k: v for k, v in openai_kwargs.items() if v is not None}
         
-<<<<<<< HEAD
     def generate(self, skip_quota: bool = False) -> BaseGenerationResponse:
-=======
-    def generate(self) -> BaseGenerationResponse:
         """
         Generate text in a non-streaming fashion.
         
@@ -68,12 +65,10 @@
             BaseGenerationResponse: The generated text and metadata.
         """
         self.request.generation_config.stream = False
->>>>>>> 340c6fbd
         start_time = time.time()
         request_id = str(uuid.uuid4())
         provider_request_id = None
         
-        # Set quota_generation_count to 0 if skip_quota is True
         quota_generation_count = 0 if skip_quota else 1
         
         openai_kwargs = self._build_openai_kwargs(self.request.generation_config)
@@ -143,15 +138,11 @@
                 provider_request_id=provider_request_id or "",
                 error_message=f"OpenAI API error: {str(e)}",
             )
-<<<<<<< HEAD
             
             # Skip logging to DB if skip_quota is True
             if not skip_quota:
                 self._log_generation_to_db(response)
                 
-            return response
-=======
-            self._log_generation_to_db(response)
             return response
     
     def generate_stream(self) -> Generator[str, None, None]:
@@ -242,4 +233,3 @@
             )
             self._log_generation_to_db(error_response)
             yield f"Error: {str(e)}"
->>>>>>> 340c6fbd
