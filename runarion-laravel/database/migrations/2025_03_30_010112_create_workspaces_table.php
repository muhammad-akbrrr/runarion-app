--- conflicted
+++ resolved
@@ -34,13 +34,8 @@
             $table->timestamp('trial_ends_at')->nullable();
             $table->timestamp('subscription_ends_at')->nullable();
             $table->boolean('is_active')->default(true);
-<<<<<<< HEAD
-            $table->integer('monthly_quota')->default(10);
-            $table->integer('quota')->default(10);
-=======
             $table->integer('monthly_quota')->default(50);
             $table->integer('quota')->default(50);
->>>>>>> c499d759
             $table->timestamps();
             $table->softDeletes();
         });
