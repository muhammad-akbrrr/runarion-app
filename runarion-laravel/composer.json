--- conflicted
+++ resolved
@@ -14,12 +14,9 @@
         "laravel/reverb": "^1.5",
         "laravel/sanctum": "^4.0",
         "laravel/tinker": "^2.10.1",
-<<<<<<< HEAD
+        "pusher/pusher-php-server": "^7.2",
         "masbug/flysystem-google-drive-ext": "*",
         "spatie/flysystem-dropbox": "^3.0",
-=======
-        "pusher/pusher-php-server": "^7.2",
->>>>>>> 340c6fbd
         "tightenco/ziggy": "^2.5"
     },
     "require-dev": {
