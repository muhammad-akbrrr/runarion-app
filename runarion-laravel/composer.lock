--- conflicted
+++ resolved
@@ -4,11 +4,7 @@
         "Read more about it at https://getcomposer.org/doc/01-basic-usage.md#installing-dependencies",
         "This file is @generated automatically"
     ],
-<<<<<<< HEAD
-    "content-hash": "cfe2a7cf2b5154a985c74fe079a183de",
-=======
     "content-hash": "f61e11df942753200aef594b8379c44d",
->>>>>>> 340c6fbd
     "packages": [
         {
             "name": "aws/aws-crt-php",
@@ -1028,7 +1024,53 @@
             "time": "2025-03-06T22:45:56+00:00"
         },
         {
-<<<<<<< HEAD
+            "name": "evenement/evenement",
+            "version": "v3.0.2",
+            "source": {
+                "type": "git",
+                "url": "https://github.com/igorw/evenement.git",
+                "reference": "0a16b0d71ab13284339abb99d9d2bd813640efbc"
+            },
+            "dist": {
+                "type": "zip",
+                "url": "https://api.github.com/repos/igorw/evenement/zipball/0a16b0d71ab13284339abb99d9d2bd813640efbc",
+                "reference": "0a16b0d71ab13284339abb99d9d2bd813640efbc",
+                "shasum": ""
+            },
+            "require": {
+                "php": ">=7.0"
+            },
+            "require-dev": {
+                "phpunit/phpunit": "^9 || ^6"
+            },
+            "type": "library",
+            "autoload": {
+                "psr-4": {
+                    "Evenement\\": "src/"
+                }
+            },
+            "notification-url": "https://packagist.org/downloads/",
+            "license": [
+                "MIT"
+            ],
+            "authors": [
+                {
+                    "name": "Igor Wiedler",
+                    "email": "igor@wiedler.ch"
+                }
+            ],
+            "description": "Événement is a very simple event dispatching library for PHP",
+            "keywords": [
+                "event-dispatcher",
+                "event-emitter"
+            ],
+            "support": {
+                "issues": "https://github.com/igorw/evenement/issues",
+                "source": "https://github.com/igorw/evenement/tree/v3.0.2"
+            },
+            "time": "2023-08-08T05:53:35+00:00"
+        },
+        {
             "name": "firebase/php-jwt",
             "version": "v6.11.1",
             "source": {
@@ -1056,40 +1098,15 @@
             "suggest": {
                 "ext-sodium": "Support EdDSA (Ed25519) signatures",
                 "paragonie/sodium_compat": "Support EdDSA (Ed25519) signatures when libsodium is not present"
-=======
-            "name": "evenement/evenement",
-            "version": "v3.0.2",
-            "source": {
-                "type": "git",
-                "url": "https://github.com/igorw/evenement.git",
-                "reference": "0a16b0d71ab13284339abb99d9d2bd813640efbc"
-            },
-            "dist": {
-                "type": "zip",
-                "url": "https://api.github.com/repos/igorw/evenement/zipball/0a16b0d71ab13284339abb99d9d2bd813640efbc",
-                "reference": "0a16b0d71ab13284339abb99d9d2bd813640efbc",
-                "shasum": ""
-            },
-            "require": {
-                "php": ">=7.0"
-            },
-            "require-dev": {
-                "phpunit/phpunit": "^9 || ^6"
->>>>>>> 340c6fbd
-            },
-            "type": "library",
-            "autoload": {
-                "psr-4": {
-<<<<<<< HEAD
+            },
+            "type": "library",
+            "autoload": {
+                "psr-4": {
                     "Firebase\\JWT\\": "src"
-=======
-                    "Evenement\\": "src/"
->>>>>>> 340c6fbd
-                }
-            },
-            "notification-url": "https://packagist.org/downloads/",
-            "license": [
-<<<<<<< HEAD
+                }
+            },
+            "notification-url": "https://packagist.org/downloads/",
+            "license": [
                 "BSD-3-Clause"
             ],
             "authors": [
@@ -1115,26 +1132,6 @@
                 "source": "https://github.com/firebase/php-jwt/tree/v6.11.1"
             },
             "time": "2025-04-09T20:32:01+00:00"
-=======
-                "MIT"
-            ],
-            "authors": [
-                {
-                    "name": "Igor Wiedler",
-                    "email": "igor@wiedler.ch"
-                }
-            ],
-            "description": "Événement is a very simple event dispatching library for PHP",
-            "keywords": [
-                "event-dispatcher",
-                "event-emitter"
-            ],
-            "support": {
-                "issues": "https://github.com/igorw/evenement/issues",
-                "source": "https://github.com/igorw/evenement/tree/v3.0.2"
-            },
-            "time": "2023-08-08T05:53:35+00:00"
->>>>>>> 340c6fbd
         },
         {
             "name": "fruitcake/php-cors",
@@ -3783,7 +3780,7 @@
                     "type": "github"
                 }
             ],
-            "time": "2025-05-08T08:14:37+00:00"
+            "time": "2024-11-21T10:39:51+00:00"
         },
         {
             "name": "paragonie/sodium_compat",
