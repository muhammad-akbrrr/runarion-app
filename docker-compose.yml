services:
  laravel-app:
    image: ${REGISTRY:-localhost}/runarion-app-laravel:${TAG:-latest}
    build:
      context: ./runarion-laravel
      dockerfile: dockerfile
    deploy:
      replicas: 2
      update_config:
        parallelism: 1
        delay: 10s
        order: start-first
      restart_policy:
        condition: on-failure
      resources:
        limits:
<<<<<<< HEAD
          memory: ${LARAVEL_MEMORY_LIMIT:-2048M}
        reservations:
          memory: ${LARAVEL_MEMORY_RESERVATION:-1024M}
=======
          memory: ${LARAVEL_MEMORY_LIMIT:-512M}
        reservations:
          memory: ${LARAVEL_MEMORY_RESERVATION:-256M}
>>>>>>> a11e8824
    ports:
      - "8000:8000"
    environment:
      APP_ENV: production
      APP_DEBUG: "false"
      APP_URL: ${APP_URL:-http://localhost}
      DB_CONNECTION: pgsql
      DB_HOST: postgres-db
      DB_PORT: 5432
      DB_DATABASE: runarion
      DB_USERNAME: ${DB_USER:-postgres}
      DB_PASSWORD: ${DB_PASSWORD}
      PYTHON_SERVICE_URL: http://runarion-python:5000
      APP_LOCALE: ${APP_LOCALE:-en}
      APP_FALLBACK_LOCALE: ${APP_FALLBACK_LOCALE:-en}
      APP_FAKER_LOCALE: ${APP_FAKER_LOCALE:-en_US}
      PHP_CLI_SERVER_WORKERS: ${PHP_CLI_SERVER_WORKERS:-4}
      BCRYPT_ROUNDS: ${BCRYPT_ROUNDS:-12}
    networks:
      - runarion-app-network
    depends_on:
      postgres-db:
        condition: service_healthy
    healthcheck:
<<<<<<< HEAD
      test: [ "CMD", "curl", "-f", "http://localhost:8000/health" ]
=======
      test: ["CMD", "curl", "-f", "http://localhost:8000/health"]
>>>>>>> a11e8824
      interval: 30s
      timeout: 10s
      retries: 3
    logging:
      driver: ${LOG_DRIVER:-json-file}
      options:
        max-size: ${LOG_MAX_SIZE:-10m}
        max-file: ${LOG_MAX_FILE:-3}
<<<<<<< HEAD
    command: >
      sh -c "php artisan key:generate --force &&
             php artisan config:cache &&
             php artisan route:cache &&
             php artisan view:cache &&
             php artisan serve --host=0.0.0.0 --port=8000"
=======
>>>>>>> a11e8824

  python-app:
    image: ${REGISTRY:-localhost}/runarion-app-runarion-python:${TAG:-latest}
    build:
      context: ./runarion-python
      dockerfile: dockerfile
    deploy:
      replicas: 2
      update_config:
        parallelism: 1
        delay: 10s
      restart_policy:
        condition: on-failure
      resources:
        limits:
<<<<<<< HEAD
          memory: ${PYTHON_MEMORY_LIMIT:-1024M}
        reservations:
          memory: ${PYTHON_MEMORY_RESERVATION:-512M}
=======
          memory: ${PYTHON_MEMORY_LIMIT:-512M}
        reservations:
          memory: ${PYTHON_MEMORY_RESERVATION:-256M}
>>>>>>> a11e8824
    ports:
      - "5000:5000"
    environment:
      ENVIRONMENT: production
      DB_HOST: postgres-db
      DB_PORT: 5432
      DB_NAME: runarion
      DB_USER: ${DB_USER:-postgres}
      DB_PASSWORD: ${DB_PASSWORD}
      GEMINI_API_KEY: ${GEMINI_API_KEY}
      GOOGLE_API_KEY: ${GOOGLE_API_KEY}
      OPENAI_API_KEY: ${OPENAI_API_KEY}
    networks:
      - runarion-app-network
    depends_on:
      postgres-db:
        condition: service_healthy
    healthcheck:
<<<<<<< HEAD
      test: [ "CMD", "curl", "-f", "http://localhost:5000/health" ]
=======
      test: ["CMD", "curl", "-f", "http://localhost:5000/health"]
>>>>>>> a11e8824
      interval: 30s
      timeout: 10s
      retries: 3
    logging:
      driver: ${LOG_DRIVER:-json-file}
      options:
        max-size: ${LOG_MAX_SIZE:-10m}
        max-file: ${LOG_MAX_FILE:-3}

  postgres-db:
    image: postgres:14
    deploy:
      placement:
        constraints: [ node.role == manager ]
      restart_policy:
        condition: on-failure
      resources:
        limits:
          memory: 1G
        reservations:
          memory: 512M
    volumes:
      - postgres_data:/var/lib/postgresql/data
    environment:
      POSTGRES_DB: runarion
      POSTGRES_USER: ${DB_USER:-postgres}
      POSTGRES_PASSWORD: ${DB_PASSWORD}
    networks:
      - runarion-app-network
    healthcheck:
      test: [ "CMD-SHELL", "pg_isready -U postgres" ]
      interval: 10s
      timeout: 5s
      retries: 5
    logging:
      driver: ${LOG_DRIVER:-json-file}
      options:
        max-size: ${LOG_MAX_SIZE:-10m}
        max-file: ${LOG_MAX_FILE:-3}

networks:
  runarion-app-network:
    driver: overlay
    attachable: true

volumes:
  postgres_data:
    driver: local<|MERGE_RESOLUTION|>--- conflicted
+++ resolved
@@ -14,15 +14,9 @@
         condition: on-failure
       resources:
         limits:
-<<<<<<< HEAD
           memory: ${LARAVEL_MEMORY_LIMIT:-2048M}
         reservations:
           memory: ${LARAVEL_MEMORY_RESERVATION:-1024M}
-=======
-          memory: ${LARAVEL_MEMORY_LIMIT:-512M}
-        reservations:
-          memory: ${LARAVEL_MEMORY_RESERVATION:-256M}
->>>>>>> a11e8824
     ports:
       - "8000:8000"
     environment:
@@ -47,11 +41,7 @@
       postgres-db:
         condition: service_healthy
     healthcheck:
-<<<<<<< HEAD
       test: [ "CMD", "curl", "-f", "http://localhost:8000/health" ]
-=======
-      test: ["CMD", "curl", "-f", "http://localhost:8000/health"]
->>>>>>> a11e8824
       interval: 30s
       timeout: 10s
       retries: 3
@@ -60,16 +50,13 @@
       options:
         max-size: ${LOG_MAX_SIZE:-10m}
         max-file: ${LOG_MAX_FILE:-3}
-<<<<<<< HEAD
     command: >
       sh -c "php artisan key:generate --force &&
              php artisan config:cache &&
              php artisan route:cache &&
              php artisan view:cache &&
              php artisan serve --host=0.0.0.0 --port=8000"
-=======
->>>>>>> a11e8824
-
+             
   python-app:
     image: ${REGISTRY:-localhost}/runarion-app-runarion-python:${TAG:-latest}
     build:
@@ -84,15 +71,9 @@
         condition: on-failure
       resources:
         limits:
-<<<<<<< HEAD
           memory: ${PYTHON_MEMORY_LIMIT:-1024M}
         reservations:
           memory: ${PYTHON_MEMORY_RESERVATION:-512M}
-=======
-          memory: ${PYTHON_MEMORY_LIMIT:-512M}
-        reservations:
-          memory: ${PYTHON_MEMORY_RESERVATION:-256M}
->>>>>>> a11e8824
     ports:
       - "5000:5000"
     environment:
@@ -111,11 +92,7 @@
       postgres-db:
         condition: service_healthy
     healthcheck:
-<<<<<<< HEAD
       test: [ "CMD", "curl", "-f", "http://localhost:5000/health" ]
-=======
-      test: ["CMD", "curl", "-f", "http://localhost:5000/health"]
->>>>>>> a11e8824
       interval: 30s
       timeout: 10s
       retries: 3
