--- conflicted
+++ resolved
@@ -72,13 +72,6 @@
   echo "deb [signed-by=/usr/share/keyrings/postgresql-keyring.gpg] http://apt.postgresql.org/pub/repos/apt $(lsb_release -cs)-pgdg main" > /etc/apt/sources.list.d/postgresql.list; \
   # Install PostgreSQL
   apt-get update; \
-<<<<<<< HEAD
-  apt-get install -y --no-install-recommends \
-  postgresql-common \
-  postgresql-$PG_MAJOR \
-  postgresql-client-$PG_MAJOR \
-  ; \
-=======
   ;; \
   *) \
   echo "deb-src $aptRepo" > /etc/apt/sources.list.d/pgdg.list; \
@@ -111,7 +104,6 @@
   apt-get install -y --no-install-recommends postgresql-common; \
   sed -ri 's/#(create_main_cluster) .*$/\1 = false/' /etc/postgresql-common/createcluster.conf; \
   apt-get install -y --no-install-recommends "postgresql-$PG_MAJOR"; \
->>>>>>> cfb62198
   rm -rf /var/lib/apt/lists/*; \
   # Configure PostgreSQL
   sed -ri 's/#(create_main_cluster) .*$/\1 = false/' /etc/postgresql-common/createcluster.conf; \
